.DS_store
.idea
output
data
*.pyc
*.png
<<<<<<< HEAD
test/output*
=======
collect_results.ipynb
__pycache__
>>>>>>> ff663905
<|MERGE_RESOLUTION|>--- conflicted
+++ resolved
@@ -4,9 +4,7 @@
 data
 *.pyc
 *.png
-<<<<<<< HEAD
 test/output*
-=======
+
 collect_results.ipynb
-__pycache__
->>>>>>> ff663905
+__pycache__